use super::{
    speed_event_handler::SpeedEventHandler, teltonika_event_handlers::TeltonikaEventHandlers,
    teltonika_vin_handler::TeltonikaVinHandler,
};
use crate::{telematics_cache::Cacheable, utils::get_vehicle_management_api_config};
use log::debug;
<<<<<<< HEAD
use nom_teltonika::{AVLEventIO, AVLEventIOValue, AVLRecord};
use vehicle_management_service::{apis::trucks_api::CreateTruckLocationParams, models::TruckLocation};
use crate::{telematics_cache::Cacheable, utils::get_vehicle_management_api_config};
use super::{speed_event_handler::SpeedEventHandler, teltonika_event_handlers::TeltonikaEventHandlers, teltonika_vin_handler::TeltonikaVinHandler};
=======
use nom_teltonika::{AVLEventIOValue, AVLRecord};
use std::path::Path;
use vehicle_management_service::{
    apis::trucks_api::CreateTruckLocationParams, models::TruckLocation,
};
>>>>>>> b4369458

/// Handler for Teltonika records.
pub struct TeltonikaRecordsHandler {
    base_cache_path: Box<Path>,
    truck_id: Option<String>,
    event_handlers: Vec<TeltonikaEventHandlers>,
}

impl TeltonikaRecordsHandler {
    /// Creates a new [TeltonikaRecordsHandler].
    pub fn new(base_cache_path: &Path, truck_id: Option<String>) -> Self {
        TeltonikaRecordsHandler {
            base_cache_path: base_cache_path.into(),
            truck_id,
            event_handlers: vec![TeltonikaEventHandlers::SpeedEventHandler(
                SpeedEventHandler {},
            )],
        }
    }

    /// Gets the base cache path for the handler.
    #[cfg(test)]
    pub fn get_base_cache_path(&self) -> &Path {
        self.base_cache_path.as_ref()
    }

    /// Sets the truck ID for the handler.
    ///
    /// # Arguments
    /// * `truck_id` - The truck ID to set.
    pub fn set_truck_id(&mut self, truck_id: Option<String>) {
        self.truck_id = truck_id;
    }

    /// Gets the truck VIN from a list of Teltonika [AVLRecord]s.
    ///
    /// This method will iterate over the records and find the VIN parts. If all three parts are found, they will be combined into a single VIN according to Teltonika specification.
    /// First VIN part has id 233, second 234 and third 235.
    ///
    /// # Arguments
    /// * `teltonika_records` - The list of [AVLRecord]s to get the VIN from.
    ///
    /// # Returns
    /// * The combined VIN if all three parts are found, otherwise None.
    pub fn get_truck_vin_from_records(&self, teltonika_records: &Vec<AVLRecord>) -> Option<String> {
        let mut teltonika_vin = TeltonikaVinHandler::new();

        for record in teltonika_records.iter() {
            for event in record.io_events.iter() {
                if teltonika_vin
                    .get_teltonika_vin_event_ids()
                    .contains(&event.id)
                {
                    match &event.id {
                        233 => teltonika_vin.set_part_1(&event.value),
                        234 => teltonika_vin.set_part_2(&event.value),
                        235 => teltonika_vin.set_part_3(&event.value),
                        _ => (),
                    }
                }
            }
            // If we have all three parts, we can break the loop
            if teltonika_vin.get_is_complete() {
                break;
            }
        }

        return teltonika_vin.get_vin();
    }
<<<<<<< HEAD
  }

  /// Handles a single Teltonika [AVLRecord].
  ///
  /// This method will iterate over the IO events in the record and call the appropriate handler for each event.
  pub async fn handle_record(&self, record: &AVLRecord) {
    self.handle_record_location(record).await;
    for event in record.io_events.iter() {
      let event_ids = record.io_events.iter().map(|event| event.id).collect::<Vec<u16>>();
      if let Some(handler) = self.get_event_handler(event_ids) {
        let events: Vec<&AVLEventIO> = record.io_events.iter().filter(|event| handler.get_event_ids().contains(&event.id)).collect::<Vec<&AVLEventIO>>();
        handler
          .handle_events(events, record.timestamp.timestamp(), self.truck_id.clone(), self.base_cache_path.clone())
          .await;
      } else {
        debug!("No handler found for event id: {}", event.id);
      }
=======

    /// Handles a list of Teltonika [AVLRecord]s.
    pub async fn handle_records(&self, teltonika_records: Vec<AVLRecord>) {
        for record in teltonika_records.iter() {
            self.handle_record(record).await;
        }
>>>>>>> b4369458
    }

    /// Handles a single Teltonika [AVLRecord].
    ///
    /// This method will iterate over the IO events in the record and call the appropriate handler for each event.
    pub async fn handle_record(&self, record: &AVLRecord) {
        self.handle_record_location(record).await;
        for event in record.io_events.iter() {
            if let Some(handler) = self.get_event_handler(event.id) {
                handler
                    .handle_event(
                        &event,
                        record.timestamp.timestamp(),
                        self.truck_id.clone(),
                        self.base_cache_path.clone(),
                    )
                    .await;
            } else {
                debug!("No handler found for event id: {}", event.id);
            }
        }
    }

    /// Purges the cache if Truck ID is known.
    pub async fn purge_cache(&self) {
        if self.truck_id.is_none() {
            return;
        }

        self.purge_location_cache().await;

<<<<<<< HEAD
    for handler in self.event_handlers.iter() {
      handler
        .purge_cache(self.truck_id.clone().unwrap(), self.base_cache_path.clone())
        .await;
    }
  }

  /// Gets the event handler for a specific event ID.
  ///
  /// # Arguments
  /// * `event_id` - The event ID to get the handler for.
  ///
  /// # Returns
  /// * The event handler if found, otherwise None.
  fn get_event_handler(&self, event_ids: Vec<u16>) -> Option<&TeltonikaEventHandlers> {
    for handler in self.event_handlers.iter() {
      if event_ids.iter().all(|event_id| handler.get_event_ids().contains(event_id)) {
        return Some(handler);
      }
=======
        for handler in self.event_handlers.iter() {
            handler
                .purge_cache(self.truck_id.clone().unwrap(), self.base_cache_path.clone())
                .await;
        }
>>>>>>> b4369458
    }

    /// Gets the event handler for a specific event ID.
    ///
    /// # Arguments
    /// * `event_id` - The event ID to get the handler for.
    ///
    /// # Returns
    /// * The event handler if found, otherwise None.
    fn get_event_handler(&self, event_id: u16) -> Option<&TeltonikaEventHandlers> {
        for handler in self.event_handlers.iter() {
            if handler.get_event_id() == event_id {
                return Some(handler);
            }
        }
        return None;
    }

    /// Handles a Teltonika [AVLRecord] location.
    ///
    /// Locations are separate from other events and are handled differently.
    /// This method will create a [CreateTruckLocationRequest] from the record and send it to the Vehicle Management Service or store in cache if truck ID is not yet known.
    async fn handle_record_location(&self, record: &AVLRecord) {
        let location_data = TruckLocation::from_teltonika_record(record).unwrap();
        if let Some(truck_id) = self.truck_id.clone() {
            debug!("Handling location for truck: {}", truck_id);
            let result = vehicle_management_service::apis::trucks_api::create_truck_location(
                &get_vehicle_management_api_config(),
                CreateTruckLocationParams {
                    truck_id,
                    truck_location: location_data.clone(),
                },
            )
            .await;
            if let Err(e) = result {
                debug!(
                    "Error sending location: {:?}. Caching it for further use.",
                    e
                );
                location_data
                    .write_to_file(self.base_cache_path.to_str().unwrap())
                    .expect("Error caching location");
            }
        } else {
            debug!("Caching location for yet unknown truck");
            location_data
                .write_to_file(self.base_cache_path.to_str().unwrap())
                .expect("Error caching location");
        }
    }

    /// Purges the location cache.
    async fn purge_location_cache(&self) {
        let cache = TruckLocation::read_from_file(self.base_cache_path.to_str().unwrap());
        let mut failed_locations = Vec::new();

        for cached_location in cache.iter() {
            let result = vehicle_management_service::apis::trucks_api::create_truck_location(
                &get_vehicle_management_api_config(),
                CreateTruckLocationParams {
                    truck_id: self.truck_id.clone().unwrap(),
                    truck_location: cached_location.clone(),
                },
            )
            .await;
            if let Err(e) = result {
                debug!(
                    "Error sending location: {:?}. Caching it for further use.",
                    e
                );
                failed_locations.push(cached_location.clone());
            }
        }
        let successful_locations_count = cache.len() - failed_locations.len();
        debug!(
            "Purged location cache of {} locations. {} failed to send.",
            successful_locations_count,
            failed_locations.len()
        );
        TruckLocation::clear_cache(&self.base_cache_path.to_str().unwrap());
        for failed_location in failed_locations.iter() {
            failed_location
                .write_to_file(self.base_cache_path.to_str().unwrap())
                .expect("Error caching location");
        }
    }
}

/// Implementation of [Cacheable] for [CreateTruckLocationRequest].
impl Cacheable for TruckLocation {
<<<<<<< HEAD
  const FILE_PATH: &'static str = "truck_location_cache.json";

  fn from_teltonika_events(_events: Vec<&AVLEventIO>, _timestamp: i64) -> Option<Self> where Self: Sized {
    None
  }

  fn from_teltonika_record(record: &AVLRecord) -> Option<Self> where Self: Sized {
    Some(TruckLocation {
      id: None,
      latitude: record.latitude,
      longitude: record.longitude,
      heading: record.angle as f64,
      timestamp: record.timestamp.timestamp(),
    })
  }
=======
    const FILE_PATH: &'static str = "truck_location_cache.json";

    fn from_teltonika_event(_value: &AVLEventIOValue, _timestamp: i64) -> Option<Self>
    where
        Self: Sized,
    {
        None
    }

    fn from_teltonika_record(record: &AVLRecord) -> Option<Self>
    where
        Self: Sized,
    {
        Some(TruckLocation {
            id: None,
            latitude: record.latitude,
            longitude: record.longitude,
            heading: record.angle as f64,
            timestamp: record.timestamp.timestamp(),
        })
    }
>>>>>>> b4369458
}<|MERGE_RESOLUTION|>--- conflicted
+++ resolved
@@ -1,21 +1,15 @@
+use std::path::Path;
+
 use super::{
     speed_event_handler::SpeedEventHandler, teltonika_event_handlers::TeltonikaEventHandlers,
     teltonika_vin_handler::TeltonikaVinHandler,
 };
 use crate::{telematics_cache::Cacheable, utils::get_vehicle_management_api_config};
 use log::debug;
-<<<<<<< HEAD
-use nom_teltonika::{AVLEventIO, AVLEventIOValue, AVLRecord};
-use vehicle_management_service::{apis::trucks_api::CreateTruckLocationParams, models::TruckLocation};
-use crate::{telematics_cache::Cacheable, utils::get_vehicle_management_api_config};
-use super::{speed_event_handler::SpeedEventHandler, teltonika_event_handlers::TeltonikaEventHandlers, teltonika_vin_handler::TeltonikaVinHandler};
-=======
-use nom_teltonika::{AVLEventIOValue, AVLRecord};
-use std::path::Path;
+use nom_teltonika::{AVLEventIO, AVLRecord};
 use vehicle_management_service::{
     apis::trucks_api::CreateTruckLocationParams, models::TruckLocation,
 };
->>>>>>> b4369458
 
 /// Handler for Teltonika records.
 pub struct TeltonikaRecordsHandler {
@@ -85,32 +79,12 @@
 
         return teltonika_vin.get_vin();
     }
-<<<<<<< HEAD
-  }
-
-  /// Handles a single Teltonika [AVLRecord].
-  ///
-  /// This method will iterate over the IO events in the record and call the appropriate handler for each event.
-  pub async fn handle_record(&self, record: &AVLRecord) {
-    self.handle_record_location(record).await;
-    for event in record.io_events.iter() {
-      let event_ids = record.io_events.iter().map(|event| event.id).collect::<Vec<u16>>();
-      if let Some(handler) = self.get_event_handler(event_ids) {
-        let events: Vec<&AVLEventIO> = record.io_events.iter().filter(|event| handler.get_event_ids().contains(&event.id)).collect::<Vec<&AVLEventIO>>();
-        handler
-          .handle_events(events, record.timestamp.timestamp(), self.truck_id.clone(), self.base_cache_path.clone())
-          .await;
-      } else {
-        debug!("No handler found for event id: {}", event.id);
-      }
-=======
 
     /// Handles a list of Teltonika [AVLRecord]s.
     pub async fn handle_records(&self, teltonika_records: Vec<AVLRecord>) {
         for record in teltonika_records.iter() {
             self.handle_record(record).await;
         }
->>>>>>> b4369458
     }
 
     /// Handles a single Teltonika [AVLRecord].
@@ -119,10 +93,20 @@
     pub async fn handle_record(&self, record: &AVLRecord) {
         self.handle_record_location(record).await;
         for event in record.io_events.iter() {
-            if let Some(handler) = self.get_event_handler(event.id) {
+            let event_ids = record
+                .io_events
+                .iter()
+                .map(|event| event.id)
+                .collect::<Vec<u16>>();
+            if let Some(handler) = self.get_event_handler(event_ids) {
+                let events: Vec<&AVLEventIO> = record
+                    .io_events
+                    .iter()
+                    .filter(|event| handler.get_event_ids().contains(&event.id))
+                    .collect::<Vec<&AVLEventIO>>();
                 handler
-                    .handle_event(
-                        &event,
+                    .handle_events(
+                        events,
                         record.timestamp.timestamp(),
                         self.truck_id.clone(),
                         self.base_cache_path.clone(),
@@ -142,33 +126,11 @@
 
         self.purge_location_cache().await;
 
-<<<<<<< HEAD
-    for handler in self.event_handlers.iter() {
-      handler
-        .purge_cache(self.truck_id.clone().unwrap(), self.base_cache_path.clone())
-        .await;
-    }
-  }
-
-  /// Gets the event handler for a specific event ID.
-  ///
-  /// # Arguments
-  /// * `event_id` - The event ID to get the handler for.
-  ///
-  /// # Returns
-  /// * The event handler if found, otherwise None.
-  fn get_event_handler(&self, event_ids: Vec<u16>) -> Option<&TeltonikaEventHandlers> {
-    for handler in self.event_handlers.iter() {
-      if event_ids.iter().all(|event_id| handler.get_event_ids().contains(event_id)) {
-        return Some(handler);
-      }
-=======
         for handler in self.event_handlers.iter() {
             handler
                 .purge_cache(self.truck_id.clone().unwrap(), self.base_cache_path.clone())
                 .await;
         }
->>>>>>> b4369458
     }
 
     /// Gets the event handler for a specific event ID.
@@ -178,9 +140,12 @@
     ///
     /// # Returns
     /// * The event handler if found, otherwise None.
-    fn get_event_handler(&self, event_id: u16) -> Option<&TeltonikaEventHandlers> {
+    fn get_event_handler(&self, event_ids: Vec<u16>) -> Option<&TeltonikaEventHandlers> {
         for handler in self.event_handlers.iter() {
-            if handler.get_event_id() == event_id {
+            if event_ids
+                .iter()
+                .all(|event_id| handler.get_event_ids().contains(event_id))
+            {
                 return Some(handler);
             }
         }
@@ -259,26 +224,9 @@
 
 /// Implementation of [Cacheable] for [CreateTruckLocationRequest].
 impl Cacheable for TruckLocation {
-<<<<<<< HEAD
-  const FILE_PATH: &'static str = "truck_location_cache.json";
-
-  fn from_teltonika_events(_events: Vec<&AVLEventIO>, _timestamp: i64) -> Option<Self> where Self: Sized {
-    None
-  }
-
-  fn from_teltonika_record(record: &AVLRecord) -> Option<Self> where Self: Sized {
-    Some(TruckLocation {
-      id: None,
-      latitude: record.latitude,
-      longitude: record.longitude,
-      heading: record.angle as f64,
-      timestamp: record.timestamp.timestamp(),
-    })
-  }
-=======
     const FILE_PATH: &'static str = "truck_location_cache.json";
 
-    fn from_teltonika_event(_value: &AVLEventIOValue, _timestamp: i64) -> Option<Self>
+    fn from_teltonika_events(_events: Vec<&AVLEventIO>, _timestamp: i64) -> Option<Self>
     where
         Self: Sized,
     {
@@ -297,5 +245,4 @@
             timestamp: record.timestamp.timestamp(),
         })
     }
->>>>>>> b4369458
 }