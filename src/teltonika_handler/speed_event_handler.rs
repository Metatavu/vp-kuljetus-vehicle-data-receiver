--- conflicted
+++ resolved
@@ -1,7 +1,4 @@
-<<<<<<< HEAD
-use nom_teltonika::{AVLEventIO, AVLEventIOValue};
-use vehicle_management_service::{apis::{trucks_api::{CreateTruckSpeedError, CreateTruckSpeedParams}, Error}, models::TruckSpeed};
-=======
+use nom_teltonika::AVLEventIO;
 use vehicle_management_service::{
     apis::{
         trucks_api::{CreateTruckSpeedError, CreateTruckSpeedParams},
@@ -9,7 +6,6 @@
     },
     models::TruckSpeed,
 };
->>>>>>> b4369458
 
 use super::{avl_event_io_value_to_u64, teltonika_event_handlers::TeltonikaEventHandler};
 use crate::{telematics_cache::Cacheable, utils::get_vehicle_management_api_config};
@@ -17,32 +13,8 @@
 pub struct SpeedEventHandler {}
 
 impl TeltonikaEventHandler<TruckSpeed, Error<CreateTruckSpeedError>> for SpeedEventHandler {
-<<<<<<< HEAD
-  fn get_event_ids(&self) -> Vec<u16> {
-    vec![191]
-  }
-
-  async fn send_event(&self, event_data: TruckSpeed, truck_id: String) -> Result<(), Error<CreateTruckSpeedError>> {
-    vehicle_management_service::apis::trucks_api::create_truck_speed(
-      &get_vehicle_management_api_config(),
-      CreateTruckSpeedParams {
-        truck_id,
-        truck_speed: event_data
-      }
-    ).await
-  }
-
-  fn process_event_data(&self, events: &Vec<&AVLEventIO>, timestamp: i64) -> TruckSpeed {
-    let event = events.first().expect("Received empty speed event");
-      TruckSpeed {
-          id: None,
-          speed: avl_event_io_value_to_u64(&event.value) as f32,
-          timestamp,
-      }
-  }
-=======
-    fn get_event_id(&self) -> u16 {
-        191
+    fn get_event_ids(&self) -> Vec<u16> {
+        vec![191]
     }
 
     async fn send_event(
@@ -60,28 +32,22 @@
         .await
     }
 
-    fn process_event_data(
-        &self,
-        event: &nom_teltonika::AVLEventIOValue,
-        timestamp: i64,
-    ) -> TruckSpeed {
+    fn process_event_data(&self, events: &Vec<&AVLEventIO>, timestamp: i64) -> TruckSpeed {
+        let event = events.first().expect("Received empty speed event");
         TruckSpeed {
             id: None,
-            speed: avl_event_io_value_to_u64(event) as f32,
+            speed: avl_event_io_value_to_u64(&event.value) as f32,
             timestamp,
         }
     }
->>>>>>> b4369458
 }
 
 impl Cacheable for TruckSpeed {
     const FILE_PATH: &'static str = "truck_speed_cache.json";
 
-    fn from_teltonika_event(
-        value: &nom_teltonika::AVLEventIOValue,
-        timestamp: i64,
-    ) -> Option<Self> {
-        let speed = match value {
+    fn from_teltonika_events(events: Vec<&AVLEventIO>, timestamp: i64) -> Option<Self> {
+        let event = events.first().expect("Received empty speed event");
+        let speed = match event.value {
             nom_teltonika::AVLEventIOValue::U16(val) => Some(val.clone() as f64),
             _ => None,
         };
@@ -95,27 +61,7 @@
         })
     }
 
-<<<<<<< HEAD
-  const FILE_PATH: &'static str = "truck_speed_cache.json";
-
-  fn from_teltonika_events(events: Vec<&AVLEventIO>, timestamp: i64) -> Option<Self> {
-    let event = events.first().expect("Received empty speed event");
-    let speed = match event.value {
-      nom_teltonika::AVLEventIOValue::U16(val) => Some(val.clone() as f64),
-      _ => None
-    };
-    if speed.is_none() {
-      return None
-    };
-    Some(TruckSpeed { id: None, speed: speed.unwrap() as f32, timestamp })
-  }
-
-  fn from_teltonika_record(_record: &nom_teltonika::AVLRecord) -> Option<Self> {
-    None
-  }
-=======
     fn from_teltonika_record(_record: &nom_teltonika::AVLRecord) -> Option<Self> {
         None
     }
->>>>>>> b4369458
 }