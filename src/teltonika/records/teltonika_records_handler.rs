use crate::{
    failed_events::{FailedEvent, FailedEventError, FailedEventsHandler},
    teltonika::events::TeltonikaEventHandlers,
    utils::get_vehicle_management_api_config,
    Listener,
};
use futures::future::join_all;
use log::{debug, error, info, warn};
use nom_teltonika::{AVLEventIO, AVLRecord};
use sqlx::{MySql, Pool};
use vehicle_management_service::{
    apis::trucks_api::CreateTruckLocationParams,
    models::{Trackable, TruckLocation},
};

/// Handler for Teltonika records.
pub struct TeltonikaRecordsHandler {
    log_target: String,
    trackable: Trackable,
    imei: String,
}

impl TeltonikaRecordsHandler {
    pub fn new(log_target: String, trackable: Trackable, imei: String) -> Self {
        TeltonikaRecordsHandler {
            log_target,
            trackable,
            imei,
        }
    }

    /// Handles a list of Teltonika [AVLRecord]s.
    ///
    /// # Arguments
    /// * `teltonika_records` - The list of [AVLRecord]s to handle.
<<<<<<< HEAD
    pub async fn handle_records(
        &self,
        teltonika_records: Vec<AVLRecord>,
        listener: &Listener,
    ) -> Result<(), FailedEventError> {
        let mut failed_to_process = false;
        for task in teltonika_records.iter() {
            let result = self.handle_record(task, listener).await;
            if result.is_err() {
                failed_to_process = true;
            }
=======
    pub async fn handle_records(&self, teltonika_records: Vec<AVLRecord>, listener: &Listener, imei: &String) {
        for record in teltonika_records.iter() {
            self.handle_record(record, listener, imei).await;
>>>>>>> 4b63a727
        }

        if failed_to_process {
            return Err(FailedEventError::FailedToSend);
        }

        Ok(())
    }

    /// Handles a single Teltonika [AVLRecord].
    ///
    /// This method will iterate over the known event handlers and pass appropriate events to them.
    ///
    /// # Arguments
    /// * `record` - The [AVLRecord] to handle.
<<<<<<< HEAD
    pub async fn handle_record(&self, record: &AVLRecord, listener: &Listener) -> Result<(), FailedEventError> {
        if *listener == Listener::TeltonikaFMC234 {
            debug!(target: &self.log_target, "Skipping location for {listener:?} listener as not yet implemented on backend")
        } else {
            self.handle_record_location(record).await;
        }
=======
    pub async fn handle_record(&self, record: &AVLRecord, listener: &Listener, imei: &String) {
        self.handle_record_location(record).await;
>>>>>>> 4b63a727
        let trigger_event = record
            .io_events
            .iter()
            .find(|event| event.id == record.trigger_event_id);
        debug!(target: &self.log_target, "Record trigger event: {:?}", trigger_event);
        debug!(target: &self.log_target, "Record trigger event id: {:?}", record.trigger_event_id);
<<<<<<< HEAD

        let mut failed_to_process = false;
=======
>>>>>>> 4b63a727
        for handler in TeltonikaEventHandlers::event_handlers(&self.log_target).iter() {
            debug!("Processing handler {handler:?}");
            let trigger_event_ids = handler.get_trigger_event_ids();
            if !trigger_event_ids.is_empty() && !trigger_event_ids.contains(&record.trigger_event_id) {
                continue;
            }
            let events = handler
                .get_event_ids(listener)
                .iter()
                .map(|id| {
                    record
                        .io_events
                        .iter()
                        .filter(|event| event.id == *id)
                        .collect::<Vec<&AVLEventIO>>()
                })
                .flatten()
                .collect::<Vec<&AVLEventIO>>();

            // If we don't have any events we skip the handler
            if events.is_empty() {
                debug!(target: &self.log_target, "No events found for handler: {handler:?}");
                continue;
            }
            // If the handler requires all events and we don't have all of them we skip the handler
            if handler.require_all_events() && handler.get_event_ids(listener).len() != events.len() {
                continue;
            }

<<<<<<< HEAD
            match handler
=======
            handler
>>>>>>> 4b63a727
                .handle_events(
                    record.trigger_event_id,
                    events,
                    record.timestamp.timestamp(),
                    self.imei.clone(),
                    self.trackable.clone(),
                    listener,
                )
                .await
            {
                Ok(_) => {
                    debug!(target: &self.log_target, "Handler {handler:?} processed events successfully");
                }
                Err(e) => {
                    error!(target: &self.log_target, "Failed to handle events");
                    failed_to_process = true;
                    break;
                }
            };
        }

        if failed_to_process {
            return Err(FailedEventError::FailedToSend);
        }

        Ok(())
    }

    /// Handles a Teltonika [AVLRecord] location.
    ///
    /// Locations are separate from other events and are handled differently.
    /// This function will create a [TruckLocation] from the record and send it to the Vehicle Management Service or store in cache if truck ID is not yet known.
    ///
    /// # Arguments
    /// * `record` - The [AVLRecord] to handle the location for.
    async fn handle_record_location(&self, record: &AVLRecord) {
        let location_data = TruckLocation {
            id: None,
            latitude: record.latitude,
            longitude: record.longitude,
            heading: record.angle as f64,
            timestamp: record.timestamp.timestamp(),
        };

        debug!(target: &self.log_target, "Handling location for trackable: {}", self.trackable.id);
        let result = vehicle_management_service::apis::trucks_api::create_truck_location(
            &get_vehicle_management_api_config(),
            CreateTruckLocationParams {
                truck_id: self.trackable.id.to_string(),
                truck_location: location_data.clone(),
            },
        )
        .await;
        if let Err(e) = result {
            debug!(target: &self.log_target,
                "Failed to send location: {:?}. Persisting into database, so it can be retried later.",
                e
            );
        }
    }
}<|MERGE_RESOLUTION|>--- conflicted
+++ resolved
@@ -33,7 +33,6 @@
     ///
     /// # Arguments
     /// * `teltonika_records` - The list of [AVLRecord]s to handle.
-<<<<<<< HEAD
     pub async fn handle_records(
         &self,
         teltonika_records: Vec<AVLRecord>,
@@ -45,11 +44,6 @@
             if result.is_err() {
                 failed_to_process = true;
             }
-=======
-    pub async fn handle_records(&self, teltonika_records: Vec<AVLRecord>, listener: &Listener, imei: &String) {
-        for record in teltonika_records.iter() {
-            self.handle_record(record, listener, imei).await;
->>>>>>> 4b63a727
         }
 
         if failed_to_process {
@@ -65,28 +59,20 @@
     ///
     /// # Arguments
     /// * `record` - The [AVLRecord] to handle.
-<<<<<<< HEAD
     pub async fn handle_record(&self, record: &AVLRecord, listener: &Listener) -> Result<(), FailedEventError> {
         if *listener == Listener::TeltonikaFMC234 {
             debug!(target: &self.log_target, "Skipping location for {listener:?} listener as not yet implemented on backend")
         } else {
             self.handle_record_location(record).await;
         }
-=======
-    pub async fn handle_record(&self, record: &AVLRecord, listener: &Listener, imei: &String) {
-        self.handle_record_location(record).await;
->>>>>>> 4b63a727
         let trigger_event = record
             .io_events
             .iter()
             .find(|event| event.id == record.trigger_event_id);
         debug!(target: &self.log_target, "Record trigger event: {:?}", trigger_event);
         debug!(target: &self.log_target, "Record trigger event id: {:?}", record.trigger_event_id);
-<<<<<<< HEAD
 
         let mut failed_to_process = false;
-=======
->>>>>>> 4b63a727
         for handler in TeltonikaEventHandlers::event_handlers(&self.log_target).iter() {
             debug!("Processing handler {handler:?}");
             let trigger_event_ids = handler.get_trigger_event_ids();
@@ -116,11 +102,7 @@
                 continue;
             }
 
-<<<<<<< HEAD
             match handler
-=======
-            handler
->>>>>>> 4b63a727
                 .handle_events(
                     record.trigger_event_id,
                     events,
