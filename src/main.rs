--- conflicted
+++ resolved
@@ -5,24 +5,10 @@
 mod teltonika_connection;
 
 use std::error::Error;
-<<<<<<< HEAD
-use std::fs::{create_dir_all, File, OpenOptions};
-use std::io::Write;
-use std::path::Path;
-use chrono::{Datelike, Utc};
-use log::{debug, error, info};
-use nom_teltonika::parser;
-use tokio::io::{AsyncReadExt, AsyncWriteExt};
-use tokio::net::{TcpListener, TcpStream};
-
-use crate::teltonika_handler::teltonika_records_handler::TeltonikaRecordsHandler;
-use crate::vehicle_management_service::VehicleManagementService;
-=======
 use log::info;
 use tokio::net::TcpListener;
 
 use crate::teltonika_connection::TeltonikaConnection;
->>>>>>> 2d9f0b80
 
 /// Reads string environment variable
 ///
@@ -95,182 +81,13 @@
     }
 }
 
-<<<<<<< HEAD
-/// Writes buffer to socket
-///
-/// # Arguments
-/// * `socket` - TCP socket
-/// * `buffer` - Buffer to write to socket
-async fn write_all_to_socket(socket: &mut TcpStream, buffer: &[u8]) -> Result<(), Box<dyn Error>> {
-    socket.write_all(&buffer)
-        .await
-        .expect(&format!("Failed to write {:#?} to socket", buffer));
-    debug!("Wrote {:02X?} to socket", buffer);
-    Ok(())
-}
-
-/// Gets file handle for log file
-///
-/// # Arguments
-/// * `log_file_path` - Path to log file
-///
-/// # Returns
-/// * `Option<File>` - File handle
-fn get_log_file_handle(log_file_path: &Path) -> Option<File> {
-    if cfg!(not(test)) && log_file_path.file_name().unwrap() != "" {
-        let today = Utc::now().format("%Y-%m-%d").to_string();
-        create_dir_all(&log_file_path).expect(&format!("Failed to create log file directory `{:#?}`", &log_file_path));
-        return Some(
-            OpenOptions::new()
-                .read(true)
-                .create(true)
-                .append(true)
-                .open(
-                    log_file_path.join(format!("{}.bin", today))
-                )
-                .expect("Failed to open file")
-        );
-    }
-
-    return None;
-}
-
-/// Write data to log file
-///
-/// # Arguments
-/// * `file_handle` - File handle
-/// * `data` - Data to write to file
-fn write_data_to_log_file(file_handle: &mut Option<File>, data: &[u8]) {
-    if cfg!(test) {
-        return;
-    }
-    if let Some(file) = file_handle {
-        file.write_all(data).expect("Failed to write data to file");
-    }
-}
-
-/// Handles individual TCP connection from Teltonika Telematics device
-///
-/// # Arguments
-/// * `socket` - TCP socket
-/// * `buffer` - Buffer for reading data from socket
-/// * `imei` - IMEI of the Teltonika Telematics device
-/// * `base_file_path` - Base file path for log and cache files
-async fn handle_valid_connection(
-    mut socket: TcpStream,
-    buffer: &mut Vec<u8>,
-    imei: String,
-    base_file_path: String,
-) -> Result<(), Box<dyn Error>> {
-    let file_path = Path::new(&base_file_path).join(&imei);
-    let start_of_connection = Utc::now();
-
-    let mut file_handle = get_log_file_handle(file_path.as_path());
-    let mut truck_vin: Option<String> = None;
-    let mut truck_id: Option<String> = None;
-    let mut teltonika_records_handler = TeltonikaRecordsHandler::new(&file_path, truck_id.clone());
-
-    loop {
-        let start_of_loop = Utc::now();
-        if start_of_loop.day() != start_of_connection.day() {
-            file_handle = get_log_file_handle(&file_path);
-        }
-        let n = socket
-            .read(buffer)
-            .await
-            .expect("Failed to read data from socket");
-
-        if n == 0 {
-            break;
-        }
-
-        let first_byte = buffer[0];
-
-        if first_byte == 0xFF {
-            debug!("Received ping from IMEI {}", imei);
-            continue;
-        }
-        let (_, frame) = parser::tcp_frame(&buffer).expect("Failed to parse TCP frame");
-        let amount_of_records = frame.records.len();
-
-        // If the truck VIN is not set, try to get it from the records
-        if let None = &truck_vin {
-            truck_vin = teltonika_records_handler.get_truck_vin_from_records(&frame.records);
-        }
-
-        // If the truck ID is not set, try to get it from the VP-Kuljetus Vehicle Management Service
-        if let None = truck_id {
-            truck_id = VehicleManagementService::get_truck_id_by_vin(&truck_vin).await;
-            teltonika_records_handler.set_truck_id(truck_id.clone());
-        }
-
-        if let Some(vin) = &truck_vin {
-            debug!("Received {:02X} records from VIN {} with IMEI {}", amount_of_records, vin, imei);
-        } else {
-            debug!("Received {:02X} records from unknown VIN with IMEI {}", amount_of_records, imei);
-        }
-
-        write_data_to_log_file(&mut file_handle, &buffer);
-
-        socket.write_i32(amount_of_records as i32).await?;
-
-        if let Some(vin) = &truck_vin {
-            debug!("Sent {:02X} records to VIN {} with IMEI {}", amount_of_records as i32, vin, imei);
-        } else {
-            debug!("Sent {:02X} records to unknown VIN with IMEI {}", amount_of_records as i32, imei);
-        }
-
-        teltonika_records_handler.handle_records(frame.records).await;
-
-        if let Some(id) = &truck_id {
-            info!("Truck ID found for VIN {}: {}. Purging cache...", truck_vin.clone().unwrap(), id);
-            teltonika_records_handler.purge_cache().await;
-        }
-    }
-    info!("Client with IMEI {} disconnected", imei);
-
-    Ok(())
-}
-
-/// Reads IMEI from the buffer
-///
-/// # Arguments
-/// * `buffer` - Buffer for reading data from socket
-///
-/// # Returns
-/// * `(bool, Option<String>)` - Whether the IMEI was successfully parsed and the IMEI itself as an `Option<String>`
-fn read_imei(buffer: &Vec<u8>) -> (bool, Option<String>) {
-    let result = nom_teltonika::parser::imei(&buffer);
-    match result {
-        Ok((_, imei)) => {
-            info!("New client connected with IMEI: [{:?}]", imei);
-            return (true, Some(imei));
-        },
-        Err(_) => {
-            error!("Failed to parse IMEI from buffer");
-            return (false, None);
-        }
-    }
-}
-
 #[cfg(test)]
 mod tests {
     use httpmock::{Method::{GET, POST}, MockServer, Regex};
-    use nom_teltonika::{AVLEventIO, Priority};
-    use tempfile::tempdir;
-    use vehicle_management_service_client::{model::PublicTruck, request::CreateTruckSpeedRequest};
-    use crate::test_utils::{
-        avl_frame_builder::*, avl_packet::*, avl_record_builder::avl_record_builder::*, imei::*, utilities::str_to_bytes
-    };
-    use self::telematics_cache::Cacheable;
-=======
-#[cfg(test)]
-mod tests {
-    use httpmock::{Method::GET, MockServer};
     use log::error;
     use nom_teltonika::{parser, AVLEventIO, Priority};
     use tempfile::tempdir;
-    use vehicle_management_service_client::model::PublicTruck;
+    use vehicle_management_service_client::{model::PublicTruck, request::CreateTruckSpeedRequest};
     use crate::{
         utils::{
             avl_frame_builder::*,
@@ -281,8 +98,7 @@
         },
         vehicle_management_service::VehicleManagementService
     };
-    use self::{telematics_cache::{cacheable_truck_speed::CacheableTruckSpeed, Cacheable}, teltonika_handler::TeltonikaRecordsHandler};
->>>>>>> 2d9f0b80
+    use self::{telematics_cache::Cacheable, teltonika_handler::teltonika_records_handler::TeltonikaRecordsHandler};
 
     use super::*;
 
@@ -534,7 +350,6 @@
         assert_eq!(10.0, first_cached_speed.unwrap().speed);
     }
 
-<<<<<<< HEAD
     #[tokio::test]
     async fn test_send_cached_event() {
         start_vehicle_management_mock();
@@ -568,7 +383,9 @@
             let base_cache_path = record_handler.get_base_cache_path();
             let speeds_cache = CreateTruckSpeedRequest::read_from_file(base_cache_path.to_str().unwrap());
             assert_eq!(0, speeds_cache.len());
-=======
+        }
+    }
+
     /// Reads IMEI from the buffer
     ///
     /// # Arguments
@@ -587,7 +404,6 @@
                 error!("Failed to parse IMEI from buffer");
                 return (false, None);
             }
->>>>>>> 2d9f0b80
         }
     }
 
